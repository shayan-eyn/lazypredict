--- conflicted
+++ resolved
@@ -444,16 +444,10 @@
     >>> offset = int(X.shape[0] * 0.9)
     >>> X_train, y_train = X[:offset], y[:offset]
     >>> X_test, y_test = X[offset:], y[offset:]
-<<<<<<< HEAD
 
     >>> reg = LazyRegressor(verbose=0, ignore_warnings=False, custom_metric=None)
     >>> models, predictions = reg.fit(X_train, X_test, y_train, y_test)
     >>> model_dictionary = reg.provide_models(X_train, X_test, y_train, y_test)
-=======
-    >>> reg = LazyRegressor(verbose=0,ignore_warnings=False, custom_metric=None )    
-    >>> models,predictions = reg.fit(X_train, X_test, y_train, y_test)
-    >>> model_dictionary = reg.provide_models(X_train,X_test,y_train,y_test)
->>>>>>> 1299a5f2
     >>> models
     | Model                         | Adjusted R-Squared | R-Squared |  RMSE | Time Taken |
     |:------------------------------|-------------------:|----------:|------:|-----------:|
